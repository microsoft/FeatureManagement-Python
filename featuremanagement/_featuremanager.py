--- conflicted
+++ resolved
@@ -38,12 +38,8 @@
         if configuration is None or not isinstance(configuration, Mapping):
             raise AttributeError("Configuration must be a non-empty dictionary")
         self._configuration = configuration
-<<<<<<< HEAD
-=======
         self._cache = {}
         self._copy = configuration.get(FEATURE_MANAGEMENT_KEY)
-
->>>>>>> ae20abb9
         filters = [TimeWindowFilter(), TargetingFilter()] + kwargs.pop(PROVIDED_FEATURE_FILTERS, [])
 
         for filter in filters:
@@ -175,7 +171,6 @@
                         result = False
                 else:
                     if self._filters[filter_name].evaluate(feature_filter, **kwargs):
-<<<<<<< HEAD
                         result = True
         if not feature_filters:
             # If this is reached, and true, default return value is true, else false
@@ -189,13 +184,10 @@
         if result:
             return FeatureManager._check_default_enabled_variant(feature_flag)
         return FeatureManager._check_default_disabled_variant(feature_flag)
-=======
-                        return True
             else:
                 raise ValueError(f"Feature flag {feature_flag_id} has unknown filter {filter_name}")
         # If this is reached, and true, default return value is true, else false
         return feature_conditions.requirement_type == REQUIREMENT_TYPE_ALL
->>>>>>> ae20abb9
 
     def list_feature_flag_names(self):
         """
