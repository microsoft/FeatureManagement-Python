# ------------------------------------------------------------------------
# Copyright (c) Microsoft Corporation. All rights reserved.
# Licensed under the MIT License. See License.txt in the project root for
# license information.
# -------------------------------------------------------------------------
from dataclasses import dataclass

FEATURE_FLAG_ID = "id"
FEATURE_FLAG_ENABLED = "enabled"
FEATURE_FLAG_CONDITIONS = "conditions"
FEATURE_FLAG_CLIENT_FILTERS = "client_filters"
FEATURE_FLAG_ALLOCATION = "allocation"
FEATURE_FLAG_VARIANTS = "variants"
FEATURE_FILTER_NAME = "name"
FEATURE_FILTER_REQUIREMENT_TYPE = "requirement_type"
REQUIREMENT_TYPE_ALL = "All"
REQUIREMENT_TYPE_ANY = "Any"


class FeatureConditions:
    def __init__(self):
        self.requirement_type = REQUIREMENT_TYPE_ANY
        self.client_filters = []

    @classmethod
    def convert_from_json(cls, json):
        if not json:
            return None
        conditions = cls()
        conditions.requirement_type = json.get(FEATURE_FILTER_REQUIREMENT_TYPE, REQUIREMENT_TYPE_ANY)
        conditions.client_filters = json.get(FEATURE_FLAG_CLIENT_FILTERS, [])
        return conditions

    def _validate(self, feature_flag_id):
        if self.requirement_type not in [REQUIREMENT_TYPE_ALL, REQUIREMENT_TYPE_ANY]:
            raise ValueError("Feature flag {} has invalid requirement type.".format(feature_flag_id))
        for feature_filter in self.client_filters:
            if feature_filter.get(FEATURE_FILTER_NAME) is None:
                raise ValueError("Feature flag {} is missing filter name.".format(feature_flag_id))

<<<<<<< HEAD

=======
>>>>>>> ae20abb9
class FeatureFlag:
    @classmethod
    def convert_from_json(cls, jsonValue):
        feature_flag = cls()
        if not type(jsonValue) is dict:
            raise ValueError("Feature flag must be a dictionary.")
        feature_flag.id = jsonValue.get(FEATURE_FLAG_ID)
        feature_flag.enabled = _convert_boolean_value(jsonValue.get(FEATURE_FLAG_ENABLED, True))
        feature_flag.conditions = {}
        if FEATURE_FLAG_CONDITIONS in jsonValue:
            feature_flag.conditions = FeatureConditions.convert_from_json(jsonValue.get(FEATURE_FLAG_CONDITIONS, {}))
        else:
            feature_flag.conditions = FeatureConditions()
        feature_flag.allocation = Allocation.convert_from_json(jsonValue.get(FEATURE_FLAG_ALLOCATION, None))
        feature_flag.variants = None
        if FEATURE_FLAG_VARIANTS in jsonValue:
            variants = jsonValue.get(FEATURE_FLAG_VARIANTS)
            feature_flag.variants = []
            for variant in variants:
                feature_flag.variants.append(VariantReference.convert_from_json(variant))
        feature_flag._validate()
        return feature_flag

    @property
    def name(self):
        return self.id

    def _validate(self):
        if not isinstance(self.id, str):
            raise ValueError("Feature flag id field must be a string.")
        if not isinstance(self.enabled, bool):
            raise ValueError("Feature flag {} must be a boolean.".format(self.id))
        self.conditions._validate(self.id)

<<<<<<< HEAD

class Allocation:
    @classmethod
    def convert_from_json(cls, json):
        if not json:
            return None
        allocation = cls()
        allocation.default_when_enabled = json.get("default_when_enabled")
        allocation.default_when_disabled = json.get("default_when_disabled")
        allocation.user = []
        allocation.group = []
        allocation.percentile = []
        if "user" in json:
            allocations = json.get("user")
            for user_allocation in allocations:
                allocation.user.append(UserAllocation(**user_allocation))
        if "group" in json:
            allocations = json.get("group")
            for group_allocation in allocations:
                allocation.group.append(GroupAllocation(**group_allocation))
        if "percentile" in json:
            allocations = json.get("percentile")
            for percentile_allocation in allocations:
                allocation.percentile.append(PercentileAllocation.convert_from_json(percentile_allocation))
        allocation.seed = json.get("seed", "")
        return allocation


@dataclass
class UserAllocation:
    variant: str
    users: list


@dataclass
class GroupAllocation:
    variant: str
    groups: list


class PercentileAllocation:
    @classmethod
    def convert_from_json(cls, json):
        if not json:
            return None
        user_allocation = cls()
        user_allocation.variant = json.get("variant")
        user_allocation.percentile_from = json.get("from")
        user_allocation.percentile_to = json.get("to")
        return user_allocation


@dataclass
class VariantReference:
    @classmethod
    def convert_from_json(cls, json):
        if not json:
            return None
        variant_reference = cls()
        variant_reference.name = json.get("name")
        variant_reference.configuration_value = json.get("configuration_value")
        variant_reference.configuration_reference = json.get("configuration_reference")
        variant_reference.status_override = json.get("status_override", None)
        return variant_reference


=======
>>>>>>> ae20abb9
def _convert_boolean_value(enabled):
    if isinstance(enabled, bool):
        return enabled
    if enabled.lower() == "true":
        return True
    if enabled.lower() == "false":
        return False
    return enabled<|MERGE_RESOLUTION|>--- conflicted
+++ resolved
@@ -38,10 +38,7 @@
             if feature_filter.get(FEATURE_FILTER_NAME) is None:
                 raise ValueError("Feature flag {} is missing filter name.".format(feature_flag_id))
 
-<<<<<<< HEAD
 
-=======
->>>>>>> ae20abb9
 class FeatureFlag:
     @classmethod
     def convert_from_json(cls, jsonValue):
@@ -75,8 +72,6 @@
         if not isinstance(self.enabled, bool):
             raise ValueError("Feature flag {} must be a boolean.".format(self.id))
         self.conditions._validate(self.id)
-
-<<<<<<< HEAD
 
 class Allocation:
     @classmethod
@@ -142,9 +137,6 @@
         variant_reference.status_override = json.get("status_override", None)
         return variant_reference
 
-
-=======
->>>>>>> ae20abb9
 def _convert_boolean_value(enabled):
     if isinstance(enabled, bool):
         return enabled
