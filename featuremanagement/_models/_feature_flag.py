# ------------------------------------------------------------------------
# Copyright (c) Microsoft Corporation. All rights reserved.
# Licensed under the MIT License. See License.txt in the project root for
# license information.
# -------------------------------------------------------------------------
<<<<<<< HEAD
from dataclasses import dataclass
=======
from collections.abc import Mapping
>>>>>>> 512613eb

FEATURE_FLAG_ID = "id"
FEATURE_FLAG_ENABLED = "enabled"
FEATURE_FLAG_CONDITIONS = "conditions"
FEATURE_FLAG_CLIENT_FILTERS = "client_filters"
FEATURE_FLAG_ALLOCATION = "allocation"
FEATURE_FLAG_VARIANTS = "variants"
FEATURE_FILTER_NAME = "name"
FEATURE_FILTER_REQUIREMENT_TYPE = "requirement_type"
REQUIREMENT_TYPE_ALL = "All"
REQUIREMENT_TYPE_ANY = "Any"


class FeatureConditions:
<<<<<<< HEAD
    def __init__(self):
        self.requirement_type = REQUIREMENT_TYPE_ANY
        self.client_filters = []

    @classmethod
    def convert_from_json(cls, json):
        if not json:
            return None
        conditions = cls()
        conditions.requirement_type = json.get(FEATURE_FILTER_REQUIREMENT_TYPE, REQUIREMENT_TYPE_ANY)
        conditions.client_filters = json.get(FEATURE_FLAG_CLIENT_FILTERS, [])
        return conditions

    def _validate(self, feature_flag_id):
        if self.requirement_type not in [REQUIREMENT_TYPE_ALL, REQUIREMENT_TYPE_ANY]:
            raise ValueError("Feature flag {} has invalid requirement type.".format(feature_flag_id))
        for feature_filter in self.client_filters:
=======
    """
    Represents the conditions for a feature flag
    """

    def __init__(self):
        self._requirement_type = REQUIREMENT_TYPE_ANY
        self._client_filters = []

    @classmethod
    def convert_from_json(cls, feature_name, json_value):
        """
        Convert a JSON object to FeatureConditions

        :param json: JSON object
        :type json: dict
        :return: FeatureConditions
        :rtype: FeatureConditions
        """
        conditions = cls()
        if json_value is not None and not isinstance(json_value, Mapping):
            raise AttributeError("Feature flag conditions must be a dictionary")
        conditions._requirement_type = json_value.get(FEATURE_FILTER_REQUIREMENT_TYPE, REQUIREMENT_TYPE_ANY)
        conditions._client_filters = json_value.get(FEATURE_FLAG_CLIENT_FILTERS, [])
        for feature_filter in conditions._client_filters:
            feature_filter["feature_name"] = feature_name
        return conditions

    @property
    def requirement_type(self):
        """
        Get the requirement type for the feature flag

        :return: Requirement type
        :rtype: str
        """
        return self._requirement_type

    @property
    def client_filters(self):
        """
        Get the client filters for the feature flag

        :return: Client filters
        :rtype: list[dict]
        """
        return self._client_filters

    def _validate(self, feature_flag_id):
        if self._requirement_type not in [REQUIREMENT_TYPE_ALL, REQUIREMENT_TYPE_ANY]:
            raise ValueError(f"Feature flag {feature_flag_id} has invalid requirement type.")
        for feature_filter in self._client_filters:
>>>>>>> 512613eb
            if feature_filter.get(FEATURE_FILTER_NAME) is None:
                raise ValueError(f"Feature flag {feature_flag_id} is missing filter name.")



class FeatureFlag:
    """
    Represents a feature flag
    """

    def __init__(self):
        self._id = None
        self._enabled = False
        self._conditions = FeatureConditions()

    @classmethod
    def convert_from_json(cls, json_value):
        """
        Convert a JSON object to FeatureFlag

        :param json_value: JSON object
        :type json_value: dict
        :return: FeatureFlag
        :rtype: FeatureFlag
        """
        feature_flag = cls()
        if not isinstance(json_value, dict):
            raise ValueError("Feature flag must be a dictionary.")
<<<<<<< HEAD
        feature_flag.id = jsonValue.get(FEATURE_FLAG_ID)
        feature_flag.enabled = _convert_boolean_value(jsonValue.get(FEATURE_FLAG_ENABLED, True))
        feature_flag.conditions = {}
        if FEATURE_FLAG_CONDITIONS in jsonValue:
            feature_flag.conditions = FeatureConditions.convert_from_json(jsonValue.get(FEATURE_FLAG_CONDITIONS, {}))
        else:
            feature_flag.conditions = FeatureConditions()
        feature_flag.allocation = Allocation.convert_from_json(jsonValue.get(FEATURE_FLAG_ALLOCATION, None))
        feature_flag.variants = None
        if FEATURE_FLAG_VARIANTS in jsonValue:
            variants = jsonValue.get(FEATURE_FLAG_VARIANTS)
            feature_flag.variants = []
            for variant in variants:
                feature_flag.variants.append(VariantReference.convert_from_json(variant))
=======
        feature_flag._id = json_value.get(FEATURE_FLAG_ID)
        feature_flag._enabled = _convert_boolean_value(json_value.get(FEATURE_FLAG_ENABLED, True))
        feature_flag._conditions = FeatureConditions.convert_from_json(
            feature_flag._id, json_value.get(FEATURE_FLAG_CONDITIONS, {})
        )
>>>>>>> 512613eb
        feature_flag._validate()
        return feature_flag

    @property
    def name(self):
<<<<<<< HEAD
        return self.id
=======
        """
        Get the name of the feature flag

        :return: Name of the feature flag
        :rtype: str
        """
        return self._id

    @property
    def enabled(self):
        """
        Get the status of the feature flag

        :return: Status of the feature flag
        :rtype: bool
        """
        return self._enabled

    @property
    def conditions(self):
        """
        Get the conditions for the feature flag

        :return: Conditions for the feature flag
        :rtype: FeatureConditions
        """
        return self._conditions
>>>>>>> 512613eb

    def _validate(self):
        if not isinstance(self.id, str):
            raise ValueError("Feature flag id field must be a string.")
<<<<<<< HEAD
        if not isinstance(self.enabled, bool):
            raise ValueError("Feature flag {} must be a boolean.".format(self.id))
        self.conditions._validate(self.id)

class Allocation:
    @classmethod
    def convert_from_json(cls, json):
        if not json:
            return None
        allocation = cls()
        allocation.default_when_enabled = json.get("default_when_enabled")
        allocation.default_when_disabled = json.get("default_when_disabled")
        allocation.user = []
        allocation.group = []
        allocation.percentile = []
        if "user" in json:
            allocations = json.get("user")
            for user_allocation in allocations:
                allocation.user.append(UserAllocation(**user_allocation))
        if "group" in json:
            allocations = json.get("group")
            for group_allocation in allocations:
                allocation.group.append(GroupAllocation(**group_allocation))
        if "percentile" in json:
            allocations = json.get("percentile")
            for percentile_allocation in allocations:
                allocation.percentile.append(PercentileAllocation.convert_from_json(percentile_allocation))
        allocation.seed = json.get("seed", "")
        return allocation


@dataclass
class UserAllocation:
    variant: str
    users: list


@dataclass
class GroupAllocation:
    variant: str
    groups: list


class PercentileAllocation:
    @classmethod
    def convert_from_json(cls, json):
        if not json:
            return None
        user_allocation = cls()
        user_allocation.variant = json.get("variant")
        user_allocation.percentile_from = json.get("from")
        user_allocation.percentile_to = json.get("to")
        return user_allocation


@dataclass
class VariantReference:
    @classmethod
    def convert_from_json(cls, json):
        if not json:
            return None
        variant_reference = cls()
        variant_reference.name = json.get("name")
        variant_reference.configuration_value = json.get("configuration_value")
        variant_reference.configuration_reference = json.get("configuration_reference")
        variant_reference.status_override = json.get("status_override", None)
        return variant_reference
=======
        if not isinstance(self._enabled, bool):
            raise ValueError(f"Feature flag {self._id} must be a boolean.")
        self._conditions._validate(self._id)  # pylint: disable=protected-access

>>>>>>> 512613eb

def _convert_boolean_value(enabled):
    """
    Convert the value to a boolean if it is a string

    :param enabled: Value to be converted
    :type enabled: str or bool
    :return: Converted value
    :rtype: bool
    """
    if isinstance(enabled, bool):
        return enabled
    if enabled.lower() == "true":
        return True
    if enabled.lower() == "false":
        return False
    return enabled<|MERGE_RESOLUTION|>--- conflicted
+++ resolved
@@ -3,11 +3,8 @@
 # Licensed under the MIT License. See License.txt in the project root for
 # license information.
 # -------------------------------------------------------------------------
-<<<<<<< HEAD
 from dataclasses import dataclass
-=======
 from collections.abc import Mapping
->>>>>>> 512613eb
 
 FEATURE_FLAG_ID = "id"
 FEATURE_FLAG_ENABLED = "enabled"
@@ -22,32 +19,12 @@
 
 
 class FeatureConditions:
-<<<<<<< HEAD
+    """
+    Represents the conditions for a feature flag
+    """
     def __init__(self):
         self.requirement_type = REQUIREMENT_TYPE_ANY
         self.client_filters = []
-
-    @classmethod
-    def convert_from_json(cls, json):
-        if not json:
-            return None
-        conditions = cls()
-        conditions.requirement_type = json.get(FEATURE_FILTER_REQUIREMENT_TYPE, REQUIREMENT_TYPE_ANY)
-        conditions.client_filters = json.get(FEATURE_FLAG_CLIENT_FILTERS, [])
-        return conditions
-
-    def _validate(self, feature_flag_id):
-        if self.requirement_type not in [REQUIREMENT_TYPE_ALL, REQUIREMENT_TYPE_ANY]:
-            raise ValueError("Feature flag {} has invalid requirement type.".format(feature_flag_id))
-        for feature_filter in self.client_filters:
-=======
-    """
-    Represents the conditions for a feature flag
-    """
-
-    def __init__(self):
-        self._requirement_type = REQUIREMENT_TYPE_ANY
-        self._client_filters = []
 
     @classmethod
     def convert_from_json(cls, feature_name, json_value):
@@ -68,35 +45,32 @@
             feature_filter["feature_name"] = feature_name
         return conditions
 
-    @property
-    def requirement_type(self):
-        """
-        Get the requirement type for the feature flag
-
-        :return: Requirement type
-        :rtype: str
-        """
-        return self._requirement_type
-
-    @property
-    def client_filters(self):
-        """
-        Get the client filters for the feature flag
-
-        :return: Client filters
-        :rtype: list[dict]
-        """
-        return self._client_filters
-
     def _validate(self, feature_flag_id):
         if self._requirement_type not in [REQUIREMENT_TYPE_ALL, REQUIREMENT_TYPE_ANY]:
             raise ValueError(f"Feature flag {feature_flag_id} has invalid requirement type.")
         for feature_filter in self._client_filters:
->>>>>>> 512613eb
             if feature_filter.get(FEATURE_FILTER_NAME) is None:
                 raise ValueError(f"Feature flag {feature_flag_id} is missing filter name.")
 
-
+    @property
+    def requirement_type(self):
+        """
+        Get the requirement type for the feature flag
+
+        :return: Requirement type
+        :rtype: str
+        """
+        return self._requirement_type
+
+    @property
+    def client_filters(self):
+        """
+        Get the client filters for the feature flag
+
+        :return: Client filters
+        :rtype: list[dict]
+        """
+        return self._client_filters
 
 class FeatureFlag:
     """
@@ -121,10 +95,11 @@
         feature_flag = cls()
         if not isinstance(json_value, dict):
             raise ValueError("Feature flag must be a dictionary.")
-<<<<<<< HEAD
         feature_flag.id = jsonValue.get(FEATURE_FLAG_ID)
         feature_flag.enabled = _convert_boolean_value(jsonValue.get(FEATURE_FLAG_ENABLED, True))
-        feature_flag.conditions = {}
+        feature_flag._conditions = FeatureConditions.convert_from_json(
+            feature_flag._id, json_value.get(FEATURE_FLAG_CONDITIONS, {})
+        )
         if FEATURE_FLAG_CONDITIONS in jsonValue:
             feature_flag.conditions = FeatureConditions.convert_from_json(jsonValue.get(FEATURE_FLAG_CONDITIONS, {}))
         else:
@@ -136,21 +111,11 @@
             feature_flag.variants = []
             for variant in variants:
                 feature_flag.variants.append(VariantReference.convert_from_json(variant))
-=======
-        feature_flag._id = json_value.get(FEATURE_FLAG_ID)
-        feature_flag._enabled = _convert_boolean_value(json_value.get(FEATURE_FLAG_ENABLED, True))
-        feature_flag._conditions = FeatureConditions.convert_from_json(
-            feature_flag._id, json_value.get(FEATURE_FLAG_CONDITIONS, {})
-        )
->>>>>>> 512613eb
         feature_flag._validate()
         return feature_flag
 
     @property
     def name(self):
-<<<<<<< HEAD
-        return self.id
-=======
         """
         Get the name of the feature flag
 
@@ -178,15 +143,13 @@
         :rtype: FeatureConditions
         """
         return self._conditions
->>>>>>> 512613eb
 
     def _validate(self):
         if not isinstance(self.id, str):
             raise ValueError("Feature flag id field must be a string.")
-<<<<<<< HEAD
-        if not isinstance(self.enabled, bool):
-            raise ValueError("Feature flag {} must be a boolean.".format(self.id))
-        self.conditions._validate(self.id)
+        if not isinstance(self._enabled, bool):
+            raise ValueError(f"Feature flag {self._id} must be a boolean.")
+        self._conditions._validate(self._id)  # pylint: disable=protected-access
 
 class Allocation:
     @classmethod
@@ -251,12 +214,6 @@
         variant_reference.configuration_reference = json.get("configuration_reference")
         variant_reference.status_override = json.get("status_override", None)
         return variant_reference
-=======
-        if not isinstance(self._enabled, bool):
-            raise ValueError(f"Feature flag {self._id} must be a boolean.")
-        self._conditions._validate(self._id)  # pylint: disable=protected-access
-
->>>>>>> 512613eb
 
 def _convert_boolean_value(enabled):
     """
