# ------------------------------------------------------------------------
# Copyright (c) Microsoft Corporation. All rights reserved.
# Licensed under the MIT License. See License.txt in the project root for
# license information.
# -------------------------------------------------------------------------
from ._feature_conditions import FeatureConditions
<<<<<<< HEAD
=======
from ._allocation import Allocation
from ._variant_reference import VariantReference
from ._telemetry import Telemetry
>>>>>>> 34bec237
from ._constants import (
    FEATURE_FLAG_ID,
    FEATURE_FLAG_ENABLED,
    FEATURE_FLAG_CONDITIONS,
)


class FeatureFlag:
    """
    Represents a feature flag.
    """

    def __init__(self):
        self._id = None
        self._enabled = False
        self._conditions = FeatureConditions()
<<<<<<< HEAD
=======
        self._allocation = None
        self._variants = None
        self._telemetry = Telemetry()
>>>>>>> 34bec237

    @classmethod
    def convert_from_json(cls, json_value):
        """
        Convert a JSON object to FeatureFlag.

        :param dict json_value: JSON object
        :return: FeatureFlag.
        :rtype: FeatureFlag
        """
        feature_flag = cls()
        if not isinstance(json_value, dict):
            raise ValueError("Feature flag must be a dictionary.")
        feature_flag._id = json_value.get(FEATURE_FLAG_ID)
        feature_flag._enabled = _convert_boolean_value(json_value.get(FEATURE_FLAG_ENABLED, False))
        feature_flag._conditions = FeatureConditions.convert_from_json(
            feature_flag._id, json_value.get(FEATURE_FLAG_CONDITIONS, {})
        )
        if FEATURE_FLAG_CONDITIONS in json_value:
            feature_flag._conditions = FeatureConditions.convert_from_json(
                feature_flag._id, json_value.get(FEATURE_FLAG_CONDITIONS, {})
            )
        else:
            feature_flag._conditions = FeatureConditions()
<<<<<<< HEAD
=======
        feature_flag._allocation = Allocation.convert_from_json(
            json_value.get(FEATURE_FLAG_ALLOCATION, None), feature_flag._id
        )
        feature_flag._variants = None
        if FEATURE_FLAG_VARIANTS in json_value:
            variants = json_value.get(FEATURE_FLAG_VARIANTS)
            feature_flag._variants = []
            for variant in variants:
                feature_flag._variants.append(VariantReference.convert_from_json(variant))
        if "telemetry" in json_value:
            feature_flag._telemetry = Telemetry(**json_value.get("telemetry"))
>>>>>>> 34bec237
        feature_flag._validate()
        return feature_flag

    @property
    def name(self):
        """
        Get the name of the feature flag.

        :return: Name of the feature flag.
        :rtype: str
        """
        return self._id

    @property
    def enabled(self):
        """
        Get the status of the feature flag.

        :return: Status of the feature flag.
        :rtype: bool
        """
        return self._enabled

    @property
    def conditions(self):
        """
        Get the conditions for the feature flag.

        :return: Conditions for the feature flag.
        :rtype: FeatureConditions
        """
        return self._conditions

<<<<<<< HEAD
=======
    @property
    def allocation(self):
        """
        Get the allocation for the feature flag.

        :return: Allocation for the feature flag.
        :rtype: Allocation
        """
        return self._allocation

    @property
    def variants(self):
        """
        Get the variants for the feature flag.

        :return: Variants for the feature flag.
        :rtype: list[VariantReference]
        """
        return self._variants

    @property
    def telemetry(self):
        """
        Get the telemetry configuration for the feature flag.

        :return: Telemetry for the feature flag.
        :rtype: Telemetry
        """
        return self._telemetry

>>>>>>> 34bec237
    def _validate(self):
        if not isinstance(self._id, str):
            raise ValueError(f"Invalid setting 'id' with value '{self._id}' for feature '{self._id}'.")
        if not isinstance(self._enabled, bool):
            raise ValueError(f"Invalid setting 'enabled' with value '{self._enabled}' for feature '{self._id}'.")
        self.conditions._validate(self._id)  # pylint: disable=protected-access


def _convert_boolean_value(enabled):
    """
    Convert the value to a boolean if it is a string.

    :param Union[str, bool] enabled: Value to be converted.
    :return: Converted value.
    :rtype: bool
    """
    if isinstance(enabled, bool):
        return enabled
    if enabled.lower() == "true":
        return True
    if enabled.lower() == "false":
        return False
    return enabled<|MERGE_RESOLUTION|>--- conflicted
+++ resolved
@@ -4,12 +4,6 @@
 # license information.
 # -------------------------------------------------------------------------
 from ._feature_conditions import FeatureConditions
-<<<<<<< HEAD
-=======
-from ._allocation import Allocation
-from ._variant_reference import VariantReference
-from ._telemetry import Telemetry
->>>>>>> 34bec237
 from ._constants import (
     FEATURE_FLAG_ID,
     FEATURE_FLAG_ENABLED,
@@ -26,12 +20,6 @@
         self._id = None
         self._enabled = False
         self._conditions = FeatureConditions()
-<<<<<<< HEAD
-=======
-        self._allocation = None
-        self._variants = None
-        self._telemetry = Telemetry()
->>>>>>> 34bec237
 
     @classmethod
     def convert_from_json(cls, json_value):
@@ -56,20 +44,6 @@
             )
         else:
             feature_flag._conditions = FeatureConditions()
-<<<<<<< HEAD
-=======
-        feature_flag._allocation = Allocation.convert_from_json(
-            json_value.get(FEATURE_FLAG_ALLOCATION, None), feature_flag._id
-        )
-        feature_flag._variants = None
-        if FEATURE_FLAG_VARIANTS in json_value:
-            variants = json_value.get(FEATURE_FLAG_VARIANTS)
-            feature_flag._variants = []
-            for variant in variants:
-                feature_flag._variants.append(VariantReference.convert_from_json(variant))
-        if "telemetry" in json_value:
-            feature_flag._telemetry = Telemetry(**json_value.get("telemetry"))
->>>>>>> 34bec237
         feature_flag._validate()
         return feature_flag
 
@@ -103,39 +77,6 @@
         """
         return self._conditions
 
-<<<<<<< HEAD
-=======
-    @property
-    def allocation(self):
-        """
-        Get the allocation for the feature flag.
-
-        :return: Allocation for the feature flag.
-        :rtype: Allocation
-        """
-        return self._allocation
-
-    @property
-    def variants(self):
-        """
-        Get the variants for the feature flag.
-
-        :return: Variants for the feature flag.
-        :rtype: list[VariantReference]
-        """
-        return self._variants
-
-    @property
-    def telemetry(self):
-        """
-        Get the telemetry configuration for the feature flag.
-
-        :return: Telemetry for the feature flag.
-        :rtype: Telemetry
-        """
-        return self._telemetry
-
->>>>>>> 34bec237
     def _validate(self):
         if not isinstance(self._id, str):
             raise ValueError(f"Invalid setting 'id' with value '{self._id}' for feature '{self._id}'.")
