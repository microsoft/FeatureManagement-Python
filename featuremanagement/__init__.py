--- conflicted
+++ resolved
@@ -6,24 +6,15 @@
 from ._featuremanager import FeatureManager
 from ._featurefilters import FeatureFilter
 from ._defaultfilters import TimeWindowFilter, TargetingFilter
-<<<<<<< HEAD
-=======
-from ._models import FeatureFlag, Variant, TargetingContext
->>>>>>> 34bec237
+from ._models import TargetingContext
 
 from ._version import VERSION
 
 __version__ = VERSION
-<<<<<<< HEAD
-__all__ = ["FeatureManager", "TimeWindowFilter", "TargetingFilter", "FeatureFilter"]
-=======
 __all__ = [
     "FeatureManager",
     "TimeWindowFilter",
     "TargetingFilter",
     "FeatureFilter",
-    "FeatureFlag",
-    "Variant",
     "TargetingContext",
-]
->>>>>>> 34bec237
+]