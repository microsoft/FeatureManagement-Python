# -------------------------------------------------------------------------
# Copyright (c) Microsoft Corporation. All rights reserved.
# Licensed under the MIT License. See License.txt in the project root for
# license information.
# --------------------------------------------------------------------------
import pytest
from featuremanagement.aio import FeatureManager, FeatureFilter


class TestFeatureManager:
    # method: feature_manager_creation
    @pytest.mark.asyncio
    async def test_empty_feature_manager_creation(self):
        feature_manager = FeatureManager({})
        assert feature_manager is not None
        assert not await feature_manager.is_enabled("Alpha")

    # method: feature_manager_creation
    @pytest.mark.asyncio
    async def test_basic_feature_manager_creation(self):
        feature_flags = {
            "feature_management": {
                "feature_flags": [
                    {"id": "Alpha", "description": "", "enabled": "true", "conditions": {"client_filters": []}},
                    {"id": "Beta", "description": "", "enabled": "false", "conditions": {"client_filters": []}},
                ]
            }
        }

        feature_manager = FeatureManager(feature_flags)
        assert feature_manager is not None
        assert await feature_manager.is_enabled("Alpha")
        assert not await feature_manager.is_enabled("Beta")

    # method: feature_manager_creation
    @pytest.mark.asyncio
    async def test_feature_manager_creation_with_filters(self):
        feature_flags = {
            "feature_management": {
                "feature_flags": [
                    {
                        "id": "Alpha",
                        "description": "",
                        "enabled": "true",
                        "conditions": {"client_filters": [{"name": "AlwaysOn", "parameters": {}}]},
                    },
                    {
                        "id": "Beta",
                        "description": "",
                        "enabled": "false",
                        "conditions": {"client_filters": [{"name": "AlwaysOn", "parameters": {}}]},
                    },
                    {
                        "id": "Gamma",
                        "description": "",
                        "enabled": "True",
                        "conditions": {"client_filters": [{"name": "AlwaysOff", "parameters": {}}]},
                    },
                    {
                        "id": "Delta",
                        "description": "",
                        "enabled": "False",
                        "conditions": {"client_filters": [{"name": "AlwaysOff", "parameters": {}}]},
                    },
                ]
            }
        }
        feature_manager = FeatureManager(feature_flags, feature_filters=[AlwaysOn(), AlwaysOff()])
        assert feature_manager is not None
        assert len(feature_manager._filters) == 4
        assert feature_manager.is_enabled("Alpha")
        assert not await feature_manager.is_enabled("Beta")
        assert not await feature_manager.is_enabled("Gamma")
        assert not await feature_manager.is_enabled("Delta")
        assert not await feature_manager.is_enabled("Epsilon")

    # method: feature_manager_creation
    @pytest.mark.asyncio
    async def test_feature_manager_creation_with_filters(self):
        feature_manager = FeatureManager({}, feature_filters=[AlwaysOn(), AlwaysOff(), FakeTimeWindowFilter()])
        assert feature_manager is not None

        # The fake time window should override the default one
        assert len(feature_manager._filters) == 4

<<<<<<< HEAD
    # method: list_feature_flags
    @pytest.mark.asyncio
    async def test_list_feature_flags(self):
        feature_manager = FeatureManager({})
        assert feature_manager is not None
        assert len(feature_manager.list_feature_flag_names()) == 0

        feature_flags = {
            "feature_management": {
                "feature_flags": [
                    {"id": "Alpha", "description": "", "enabled": "true", "conditions": {"client_filters": []}},
                    {"id": "Beta", "description": "", "enabled": "false", "conditions": {"client_filters": []}},
                ]
            }
        }
        feature_manager = FeatureManager(feature_flags)
        assert feature_manager is not None
        assert await feature_manager.is_enabled("Alpha")
        assert not await feature_manager.is_enabled("Beta")
        assert len(feature_manager.list_feature_flag_names()) == 2

=======
    # method: is_enabled
    @pytest.mark.asyncio
    async def test_unknown_feature_filter(self):
        feature_flags = {
            "feature_management": {
                "feature_flags": [
                    {"id": "Alpha", "description": "", "enabled": "true", "conditions": {"client_filters": [{"name": "UnknownFilter", "parameters": {}}]}},
                ]
            }
        }
        feature_manager = FeatureManager(feature_flags, feature_filters=[AlwaysOn(), AlwaysOff()])
        assert feature_manager is not None
        with pytest.raises(ValueError) as e_info:
            await feature_manager.is_enabled("Alpha")
        assert e_info.type == ValueError
        assert e_info.value.args[0] == "Feature flag Alpha has unknown filter UnknownFilter"
>>>>>>> ae20abb9

class AlwaysOn(FeatureFilter):
    async def evaluate(self, context, **kwargs):
        return True


class AlwaysOff(FeatureFilter):
    async def evaluate(self, context, **kwargs):
        return False


@FeatureFilter.alias("Microsoft.TimeWindow")
class FakeTimeWindowFilter(FeatureFilter):
    async def evaluate(self, context, **kwargs):
        return True<|MERGE_RESOLUTION|>--- conflicted
+++ resolved
@@ -83,7 +83,6 @@
         # The fake time window should override the default one
         assert len(feature_manager._filters) == 4
 
-<<<<<<< HEAD
     # method: list_feature_flags
     @pytest.mark.asyncio
     async def test_list_feature_flags(self):
@@ -105,7 +104,6 @@
         assert not await feature_manager.is_enabled("Beta")
         assert len(feature_manager.list_feature_flag_names()) == 2
 
-=======
     # method: is_enabled
     @pytest.mark.asyncio
     async def test_unknown_feature_filter(self):
@@ -122,7 +120,6 @@
             await feature_manager.is_enabled("Alpha")
         assert e_info.type == ValueError
         assert e_info.value.args[0] == "Feature flag Alpha has unknown filter UnknownFilter"
->>>>>>> ae20abb9
 
 class AlwaysOn(FeatureFilter):
     async def evaluate(self, context, **kwargs):
