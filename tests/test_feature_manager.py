# -------------------------------------------------------------------------
# Copyright (c) Microsoft Corporation. All rights reserved.
# Licensed under the MIT License. See License.txt in the project root for
# license information.
# --------------------------------------------------------------------------
from featuremanagement import FeatureManager, FeatureFilter
import pytest


class TestFeatureManagemer:
    # method: feature_manager_creation
    def test_empty_feature_manager_creation(self):
        feature_manager = FeatureManager({})
        assert feature_manager is not None
        assert not feature_manager.is_enabled("Alpha")

    # method: feature_manager_creation
    def test_basic_feature_manager_creation(self):
        feature_flags = {
            "feature_management": {
                "feature_flags": [
                    {"id": "Alpha", "description": "", "enabled": "true", "conditions": {"client_filters": []}},
                    {"id": "Beta", "description": "", "enabled": "false", "conditions": {"client_filters": []}},
                ]
            }
        }
        feature_manager = FeatureManager(feature_flags)
        assert feature_manager is not None
        assert feature_manager.is_enabled("Alpha")
        assert not feature_manager.is_enabled("Beta")

    # method: feature_manager_creation
    def test_feature_manager_creation_with_filters(self):
        feature_flags = {
            "feature_management": {
                "feature_flags": [
                    {
                        "id": "Alpha",
                        "description": "",
                        "enabled": "true",
                        "conditions": {"client_filters": [{"name": "AlwaysOn", "parameters": {}}]},
                    },
                    {
                        "id": "Beta",
                        "description": "",
                        "enabled": "false",
                        "conditions": {"client_filters": [{"name": "AlwaysOn", "parameters": {}}]},
                    },
                    {
                        "id": "Gamma",
                        "description": "",
                        "enabled": "True",
                        "conditions": {"client_filters": [{"name": "AlwaysOff", "parameters": {}}]},
                    },
                    {
                        "id": "Delta",
                        "description": "",
                        "enabled": "False",
                        "conditions": {"client_filters": [{"name": "AlwaysOff", "parameters": {}}]},
                    },
                ]
            }
        }
        feature_manager = FeatureManager(feature_flags, feature_filters=[AlwaysOn(), AlwaysOff()])
        assert feature_manager is not None
        assert len(feature_manager._filters) == 4
        assert feature_manager.is_enabled("Alpha")
        assert not feature_manager.is_enabled("Beta")
        assert not feature_manager.is_enabled("Gamma")
        assert not feature_manager.is_enabled("Delta")
        assert not feature_manager.is_enabled("Epsilon")

    # method: feature_manager_creation
    def test_feature_manager_creation_with_filters(self):
        feature_manager = FeatureManager({}, feature_filters=[AlwaysOn(), AlwaysOff(), FakeTimeWindowFilter()])
        assert feature_manager is not None

        # The fake time window should override the default one
        assert len(feature_manager._filters) == 4

<<<<<<< HEAD
    # method: list_feature_flags
    def test_list_feature_flags(self):
        feature_manager = FeatureManager({})
        assert feature_manager is not None
        assert len(feature_manager.list_feature_flag_names()) == 0

        feature_flags = {
            "feature_management": {
                "feature_flags": [
                    {"id": "Alpha", "description": "", "enabled": "true", "conditions": {"client_filters": []}},
                    {"id": "Beta", "description": "", "enabled": "false", "conditions": {"client_filters": []}},
                ]
            }
        }
        feature_manager = FeatureManager(feature_flags)
        assert feature_manager is not None
        assert feature_manager.is_enabled("Alpha")
        assert not feature_manager.is_enabled("Beta")
        assert len(feature_manager.list_feature_flag_names()) == 2

=======
    # method: is_enabled
    def test_unknown_feature_filter(self):
        feature_flags = {
            "feature_management": {
                "feature_flags": [
                    {"id": "Alpha", "description": "", "enabled": "true", "conditions": {"client_filters": [{"name": "UnknownFilter", "parameters": {}}]}},
                ]
            }
        }
        feature_manager = FeatureManager(feature_flags, feature_filters=[AlwaysOn(), AlwaysOff()])
        assert feature_manager is not None
        with pytest.raises(ValueError) as e_info:
            feature_manager.is_enabled("Alpha")
        assert e_info.type == ValueError
        assert e_info.value.args[0] == "Feature flag Alpha has unknown filter UnknownFilter"
        
>>>>>>> ae20abb9

class AlwaysOn(FeatureFilter):
    def evaluate(self, context, **kwargs):
        return True


class AlwaysOff(FeatureFilter):
    def evaluate(self, context, **kwargs):
        return False


@FeatureFilter.alias("Microsoft.TimeWindow")
class FakeTimeWindowFilter(FeatureFilter):
    def evaluate(self, context, **kwargs):
        return True<|MERGE_RESOLUTION|>--- conflicted
+++ resolved
@@ -78,7 +78,6 @@
         # The fake time window should override the default one
         assert len(feature_manager._filters) == 4
 
-<<<<<<< HEAD
     # method: list_feature_flags
     def test_list_feature_flags(self):
         feature_manager = FeatureManager({})
@@ -99,7 +98,6 @@
         assert not feature_manager.is_enabled("Beta")
         assert len(feature_manager.list_feature_flag_names()) == 2
 
-=======
     # method: is_enabled
     def test_unknown_feature_filter(self):
         feature_flags = {
@@ -115,8 +113,6 @@
             feature_manager.is_enabled("Alpha")
         assert e_info.type == ValueError
         assert e_info.value.args[0] == "Feature flag Alpha has unknown filter UnknownFilter"
-        
->>>>>>> ae20abb9
 
 class AlwaysOn(FeatureFilter):
     def evaluate(self, context, **kwargs):
