# ------------------------------------------------------------------------
# Copyright (c) Microsoft Corporation. All rights reserved.
# Licensed under the MIT License. See License.txt in the project root for
# license information.
# -------------------------------------------------------------------------
from abc import ABC, abstractmethod


class FeatureFilter(ABC):
    """
    Parent class for all feature filters
    """

    @abstractmethod
    def evaluate(self, context, **kwargs):
        """
        Determine if the feature flag is enabled for the given context
        :param Mapping context: Context for the feature flag
        :paramtype context: Mapping
        """

    @property
    def name(self):
        """
        Get the name of the filter
        :return: Name of the filter, or alias if it exists
        :rtype: str
        """
        if hasattr(self, "_alias"):
            return self._alias
        return self.__class__.__name__

<<<<<<< HEAD
    def alias(alias):
        def wrapper(self):
            self._alias = alias
            return self
=======
    @staticmethod
    def alias(alias):
        def wrapper(cls):
            cls._alias = alias
            return cls
>>>>>>> bcecfedc

        return wrapper<|MERGE_RESOLUTION|>--- conflicted
+++ resolved
@@ -30,17 +30,10 @@
             return self._alias
         return self.__class__.__name__
 
-<<<<<<< HEAD
-    def alias(alias):
-        def wrapper(self):
-            self._alias = alias
-            return self
-=======
     @staticmethod
     def alias(alias):
         def wrapper(cls):
             cls._alias = alias
             return cls
->>>>>>> bcecfedc
 
         return wrapper