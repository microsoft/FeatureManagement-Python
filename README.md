--- conflicted
+++ resolved
@@ -12,267 +12,10 @@
 
 ## Examples
 
-<<<<<<< HEAD
-```bash
-pip install featuremanagement
-```
-
-## Usage
-
-You can use feature flags from the Azure App Configuration service, a json file, or a dictionary.
-
-### Use feature flags from Azure App Configuration
-
-```python
-from featuremanagement import FeatureManager
-from azure.appconfiguration.provider import load
-from azure.identity import DefaultAzureCredential
-import os
-
-endpoint = os.environ.get("APPCONFIGURATION_ENDPOINT_STRING")
-
-config = load(endpoint=endpoint, credential=DefaultAzureCredential(), feature_flag_enabled=True, feature_flag_refresh_enabled=True)
-
-feature_manager = FeatureManager(config)
-
-# Prints the value of the feature flag Alpha
-print("Alpha is ", feature_manager.is_enabled("Alpha"))
-```
-
-### Use feature flags from a json file
-
-A Json file with the following format can be used to load feature flags.
-
-```json
-{
-    "feature_management": {
-        "feature_flags": [
-            {
-                "id": "Alpha",
-                "description": "",
-                "enabled": "true",
-                "conditions": {
-                    "client_filters": []
-                }
-            }
-        ]
-    }
- }
-```
-
-Load feature flags from a json file.
-
-```python
-from featuremanagement import FeatureManager
-import json
-import os
-import sys
-
-script_directory = os.path.dirname(os.path.abspath(sys.argv[0]))
-
-f = open(script_directory + "/my_json_file.json", "r")
-
-feature_flags = json.load(f)
-
-feature_manager = FeatureManager(feature_flags)
-
-# Returns the value of Alpha, based on the result of the feature filter
-print("Alpha is ", feature_manager.is_enabled("Alpha"))
-```
-
-### Use feature flags from a dictionary
-
-```python
-from featuremanagement import FeatureManager
-
-feature_flags = {
-    "feature_management": {
-        "feature_flags": [
-            {
-                "id": "Alpha",
-                "description": "",
-                "enabled": "true",
-                "conditions": {
-                    "client_filters": []
-                }
-            }
-        ]
-    }
-}
-
-feature_manager = FeatureManager(feature_flags)
-
-# Is always true
-print("Alpha is ", feature_manager.is_enabled("Alpha"))
-```
-
-## Key concepts
-
-### FeatureManager
-
-The `FeatureManager` is the main entry point for using feature flags. It is initialized with a dictionary of feature flags, and optional feature filters. The `FeatureManager` can then be used to check if a feature is enabled or disabled.
-
-### Feature Flags
-
-Feature Flags are objects that define how Feature Management enables/disables a feature. It contains an `id` and `enabled` property. The `id` is a string that uniquely identifies the feature flag. The `enabled` property is a boolean that indicates if the feature flag is enabled or disabled. The `conditions` object contains a property `client_filters` which is a list of `FeatureFilter` objects that are used to determine if the feature flag is enabled or disabled. The Feature Filters only run if the feature flag is enabled.
-
-The full schema for a feature Flag can be found [here](https://github.com/Azure/AppConfiguration/blob/main/docs/FeatureManagement/FeatureFlag.v1.1.0.schema.json).
-
-```javascript
-{
-    "id": "Alpha",
-    "enabled": "true",
-    "conditions": {
-        "client_filters": [
-            {
-                "name": "MyFilter",
-                "parameters": {
-                    ...
-                }
-            }
-        ]
-    }
-}
-```
-
-This object is passed into the `FeatureManager` when it is initialized.
-
-### Feature Filters
-
-Feature filters enable dynamic evaluation of feature flags. The Python feature management library includes two built-in filters:
-
-- `Microsoft.TimeWindow` - Enables a feature flag based on a time window.
-- `Microsoft.Targeting` - Enables a feature flag based on a list of users, groups, or rollout percentages.
-
-#### Time Window Filter
-
-The Time Window Filter enables a feature flag based on a time window. It has two parameters:
-
-- `Start` - The start time of the time window.
-- `End` - The end time of the time window.
-
-```json
-{
-    "name": "Microsoft.TimeWindow",
-    "parameters": {
-        "Start": "2020-01-01T00:00:00Z",
-        "End": "2020-12-31T00:00:00Z"
-    }
-}
-```
-
-Both parameters are optional, but at least one is required. The time window filter is enabled after the start time and before the end time. If the start time is not specified, it is enabled immediately. If the end time is not specified, it will remain enabled after the start time.
-
-#### Targeting Filter
-
-Targeting is a feature management strategy that enables developers to progressively roll out new features to their user base. The strategy is built on the concept of targeting a set of users known as the target audience. An audience is made up of specific users, groups, excluded users/groups, and a designated percentage of the entire user base. The groups that are included in the audience can be broken down further into percentages of their total members.
-
-The following steps demonstrate an example of a progressive rollout for a new 'Beta' feature:
-
-1. Individual users Jeff and Alicia are granted access to the Beta
-1. Another user, Mark, asks to opt-in and is included.
-1. Twenty percent of a group known as "Ring1" users are included in the Beta.
-1. The number of "Ring1" users included in the beta is bumped up to 100 percent.
-1. Five percent of the user base is included in the beta.
-1. The rollout percentage is bumped up to 100 percent and the feature is completely rolled out.
-
-This strategy for rolling out a feature is built in to the library through the included Microsoft.Targeting feature filter.
-
-##### Defining a Targeting Feature Filter
-
-The Targeting Filter provides the capability to enable a feature for a target audience. The filter parameters include an `Audience` object which describes users, groups, excluded users/groups, and a default percentage of the user base that should have access to the feature. The `Audience` object contains the following fields:
-
-- `Users` - A list of users that the feature flag is enabled for.
-- `Groups` - A list of groups that the feature flag is enabled for and a rollout percentage for each group.
-  - `Name` - The name of the group.
-  - `RolloutPercentage` - A percentage value that the feature flag is enabled for in the given group.
-- `DefaultRolloutPercentage` - A percentage value that the feature flag is enabled for.
-- `Exclusion` - An object that contains a list of users and groups that the feature flag is disabled for.
-  - `Users` - A list of users that the feature flag is disabled for.
-  - `Groups` - A list of groups that the feature flag is disabled for.
-
-```json
-{
-    "name": "Microsoft.Targeting",
-    "parameters": {
-        "Audience": {
-            "Users": ["user1", "user2"],
-            "Groups": [
-                {
-                    "Name": "group1",
-                    "RolloutPercentage": 100
-                }
-            ],
-            "DefaultRolloutPercentage": 50,
-            "Exclusion": {
-                "Users": ["user3"],
-                "Groups": ["group2"]
-            }
-        }
-    }
-}
-```
-
-##### Using Targeting Feature Filter
-
-You can provide the current user info through `kwargs` when calling `isEnabled`.
-
-```python
-from featuremanagement import FeatureManager, TargetingContext
-
-# Returns true, because user1 is in the Users list
-feature_manager.is_enabled("Beta", TargetingContext(user_id="user1", groups=["group1"]))
-
-# Returns false, because group2 is in the Exclusion.Groups list
-feature_manager.is_enabled("Beta", TargetingContext(user_id="user1", groups=["group2"]))
-
-# Has a 50% chance of returning true, but will be conisistent for the same user
-feature_manager.is_enabled("Beta", TargetingContext(user_id="user4"))
-```
-
-#### Custom Filters
-
-You can also create your own feature filters by implementing the `FeatureFilter` interface.
-
-```python
-class MyCustomFilter(FeatureFilter):
-
-    def evaluate(self, context, **kwargs):
-        ...
-        return True
-```
-
-They can then be passed into the `FeatureManager` when it is initialized. By default, the name of a feature filter is the name of the class. You can override this by setting a class attribute `alias` to the modified class name.
-
-```python
-
-feature_manager = FeatureManager(feature_flags, feature_filters={MyCustomFilter(), MyOtherFilter()})
-```
-
-The `evaluate` method is called when checking if a feature flag is enabled. The `context` parameter contains information about the feature filter from the `parameters` field of the feature filter. Any additional parameters can be passed in as keyword arguments when calling `is_enabled`.
-
-```javascript
-{
-    "name": "CustomFilter",
-    "parameters": {
-        ...
-    }
-}
-```
-
-You can modify the name of a feature flag by using the `@FeatureFilter.alias` decorator. The alias overrides the name of the feature filter and needs to match the name of the feature filter in the feature flag json.
-
-```python
-@FeatureFilter.alias("AliasFilter")
-class MyCustomFilter(FeatureFilter):
-    ...
-```
-=======
 * [Python Application](https://github.com/microsoft/FeatureManagement-Python/blob/main/samples/feature_flag_sample.py)
 * [Python Application with Azure App Configuration](https://github.com/microsoft/FeatureManagement-Python/blob/main/samples/feature_flag_with_azure_app_configuration_sample.py)
 * [Django Application](https://github.com/Azure/AppConfiguration/tree/main/examples/Python/python-django-webapp-sample)
 * [Flask Application](https://github.com/Azure/AppConfiguration/tree/main/examples/Python/python-flask-webapp-sample)
->>>>>>> c497ab78
 
 ## Contributing
 
@@ -294,6 +37,4 @@
 trademarks or logos is subject to and must follow 
 [Microsoft's Trademark & Brand Guidelines](https://www.microsoft.com/en-us/legal/intellectualproperty/trademarks/usage/general).
 Use of Microsoft trademarks or logos in modified versions of this project must not cause confusion or imply Microsoft sponsorship.
-Any use of third-party trademarks or logos are subject to those third-party's policies.
-
-[pip]: https://pypi.org/project/FeatureManagement/+Any use of third-party trademarks or logos are subject to those third-party's policies.